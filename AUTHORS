The following authors have all licensed their contributions to Emscripten
under the licensing terms detailed in LICENSE.

(Authors keep copyright of their contributions, of course; they just grant
a license to everyone to use it as detailed in LICENSE.)

* Alon Zakai <alonzakai@gmail.com> (copyright owned by Mozilla Foundation)
* Tim Dawborn <tim.dawborn@gmail.com>
* Max Shawabkeh <max99x@gmail.com>
* Sigmund Vik <sigmund_vik@yahoo.com>
* Jeff Terrace <jterrace@gmail.com>
* Benoit Tremblay <benoit.tremblay@frimastudio.com>
* Andreas Bergmeier <andreas.bergmeier@gmx.net>
* Ben Schwartz <bens@alum.mit.edu>
* David Claughton <dave@eclecticdave.com>
* David Yip <yipdw@member.fsf.org>
* Julien Hamaide <julien.hamaide@gmail.com>
* Ehsan Akhgari <ehsan.akhgari@gmail.com> (copyright owned by Mozilla Foundation)
* Adrian Taylor <adrian@macrobug.com>
* Richard Assar <richard.assar@gmail.com>
* Nathan Hammond <emscripten@nathanhammond.com>
* Behdad Esfahbod <behdad@behdad.org>
* David Benjamin <davidben@mit.edu>
* Pierre Renaux <pierre@talansoft.com>
* Brian Anderson <banderson@mozilla.com>
* Jon Bardin <diclophis@gmail.com>
* Jukka Jylänki <jujjyl@gmail.com>
* Aleksander Guryanov <caiiiycuk@gmail.com>
* Chad Austin <chad@chadaustin.me> (copyright owned by IMVU)
* nandhp <nandhp@gmail.com>
* YeZhongWen <linghuye2.0@gmail.com>
* Xingxing Pan <forandom@gmail.com>
* Justin Kerk <dopefishjustin@gmail.com>
* Andrea Bedini <andrea.bedini@gmail.com>
* James Pike <totoro.friend@chilon.net>
* Mokhtar Naamani <mokhtar.naamani@gmail.com>
* Benjamin Stover <benjamin.stover@gmail.com>
* Riccardo Magliocchetti <riccardo.magliocchetti@gmail.com>
* Janus Troelsen <janus.troelsen@stud.tu-darmstadt.de>
* Lars Schneider <lars.schneider@autodesk.com> (copyright owned by Autodesk, Inc.)
* Joel Martin <github@martintribe.org>
* Manuel Wellmann <manuel.wellmann@autodesk.com> (copyright owned by Autodesk, Inc.)
* Xuejie Xiao <xxuejie@gmail.com>
* Dominic Wong <dom@slowbunyip.org>
* Alan Kligman <alan.kligman@gmail.com> (copyright owned by Mozilla Foundation)
* Anthony Liot <wolfviking0@yahoo.com>
* Michael Riss <Michael.Riss@gmx.de>
* Jasper St. Pierre <jstpierre@mecheye.net>
* Manuel Schölling <manuel.schoelling@gmx.de>
* Bruce Mitchener, Jr. <bruce.mitchener@gmail.com>
* Michael Bishop <mbtyke@gmail.com>
* Roger Braun <roger@rogerbraun.net>
* Vladimir Vukicevic <vladimir@pobox.com> (copyright owned by Mozilla Foundation)
* Lorant Pinter <lorant.pinter@prezi.com>
* Tobias Doerffel <tobias.doerffel@gmail.com>
* Martin von Gagern <martin@von-gagern.net>
* Ting-Yuan Huang <thuang@mozilla.com>
* Joshua Granick <jgranick@blackberry.com>
* Felix H. Dahlke <fhd@ubercode.de>
* Éloi Rivard <azmeuk@gmail.com>
* Alexander Gladysh <ag@logiceditor.com>
* Arlo Breault <arlolra@gmail.com>
* Jacob Lee <artdent@gmail.com> (copyright owned by Google, Inc.)
* Joe Lee <jlee@imvu.com> (copyright owned by IMVU)
* Andy Friesen <andy@imvu.com> (copyright owned by IMVU)
* Bill Welden <bwelden@imvu.com> (copyright owned by IMVU)
* Michael Ey <mey@imvu.com> (copyright owned by IMVU)
* Llorens Marti Garcia <lgarcia@imvu.com> (copyright owned by IMVU)
* Jinsuck Kim <jkim@imvu.com> (copyright owned by IMVU)
* Todd Lee <tlee@imvu.com> (copyright owned by IMVU)
* Anthony Pesch <inolen@gmail.com>
* Robert Bragg <robert.bragg@intel.com> (copyright owned by Intel Corporation)
* Sylvestre Ledru <sylvestre@debian.org>
* Tom Fairfield <fairfield@cs.xu.edu>
* Anthony J. Thibault <ajt@hyperlogic.org>
* John Allwine <jallwine86@gmail.com>
* Martin Gerhardy <martin.gerhardy@gmail.com>
* James Gregory <jgregory@zynga.com> (copyright owned by Zynga, Inc)
* Dan Gohman <sunfish@google.com> (copyright owned by Google, Inc.)
* Jeff Gilbert <jgilbert@mozilla.com> (copyright owned by Mozilla Foundation)
* Frits Talbot <frits@metapathy.com>
* Onno Jongbloed <hey@onnoj.net>
* Jez Ng <me@jezng.com>
* Marc Feeley <mfeeley@mozilla.com> (copyright owned by Mozilla Foundation)
* Ludovic Perrine <jazzzz@gmail.com>
* David Barksdale <david.barksdale@adcedosolutions.com>
* Manfred Manik Nerurkar <nerurkar*at*made-apps.biz> (copyright owned by MADE, GmbH)
* Joseph Gentle <me@josephg.com>
* Douglas T. Crosher <dtc-moz@scieneer.com> (copyright owned by Mozilla Founcation)
* Soeren Balko <soeren.balko@gmail.com>
* Ryan Kelly (ryan@rfk.id.au)
* Michael Lelli <toadking@toadking.com>
<<<<<<< HEAD
* Yu Kobayashi <yukoba@accelart.jp>
=======
* Pin Zhang <zhangpin04@gmail.com>
>>>>>>> ad2bd9af
<|MERGE_RESOLUTION|>--- conflicted
+++ resolved
@@ -90,8 +90,5 @@
 * Soeren Balko <soeren.balko@gmail.com>
 * Ryan Kelly (ryan@rfk.id.au)
 * Michael Lelli <toadking@toadking.com>
-<<<<<<< HEAD
 * Yu Kobayashi <yukoba@accelart.jp>
-=======
 * Pin Zhang <zhangpin04@gmail.com>
->>>>>>> ad2bd9af
