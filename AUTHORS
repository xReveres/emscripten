--- conflicted
+++ resolved
@@ -237,7 +237,6 @@
 * Charles Vaughn <cvaughn@tableau.com> (copyright owned by Tableau Software, Inc.)
 * Pierre Krieger <pierre.krieger1708@gmail.com>
 * Jakob Stoklund Olesen <stoklund@2pi.dk>
-<<<<<<< HEAD
 * Jérémy Anger <angerj.dev@gmail.com>
 * Derek Schuff <dschuff@chromium.org> (copyright owned by Google, Inc.)
 * Ashley Sommer <flubba86@gmail.com>
@@ -247,6 +246,4 @@
 * Maher Sallam <maher@sallam.me>
 * Andrey Burov <burik666@gmail.com>
 * Holland Schutte <hgschutte1@gmail.com>
-=======
 * Kerby Geffrard <kerby.geffrard@gmail.com>
->>>>>>> 7c997cf5
